--- conflicted
+++ resolved
@@ -25,13 +25,8 @@
     </parent>
 
     <properties>
-<<<<<<< HEAD
-        <s3-sdk.version>1.12.1</s3-sdk.version>
+        <s3-sdk.version>1.12.121</s3-sdk.version>
         <guava.version>31.0.1-jre</guava.version>
-=======
-        <s3-sdk.version>1.12.121</s3-sdk.version>
-        <guava.version>31.0-jre</guava.version>
->>>>>>> 643715cd
         <mockito.version>2.21.0</mockito.version>
         <jackson.version>2.12.1</jackson.version>
         <s3mock.version>2.1.28</s3mock.version>
