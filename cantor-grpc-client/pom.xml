<?xml version="1.0" encoding="UTF-8"?>

<!--
  ~ Copyright (c) 2020, Salesforce.com, Inc.
  ~ All rights reserved.
  ~ SPDX-License-Identifier: BSD-3-Clause
  ~ For full license text, see the LICENSE file in the repo root or https://opensource.org/licenses/BSD-3-Clause
  -->

<project xmlns="http://maven.apache.org/POM/4.0.0" xmlns:xsi="http://www.w3.org/2001/XMLSchema-instance" xsi:schemaLocation="http://maven.apache.org/POM/4.0.0 http://maven.apache.org/xsd/maven-4.0.0.xsd">

    <modelVersion>4.0.0</modelVersion>

    <artifactId>cantor-grpc-client</artifactId>
    <packaging>jar</packaging>
    <name>cantor-grpc-client</name>

    <description>Cantor gRPC client</description>

    <parent>
        <groupId>com.salesforce.cantor</groupId>
        <artifactId>cantor-parent</artifactId>
        <version>0.4.8-SNAPSHOT</version>
        <relativePath>../pom.xml</relativePath>
    </parent>

    <properties>
        <grpc.version>1.34.0</grpc.version>
    </properties>

    <dependencies>
<<<<<<< HEAD
=======
        <!--CANTOR BASE-->
>>>>>>> 52bb9f32
        <dependency>
            <groupId>com.salesforce.cantor</groupId>
            <artifactId>cantor-grpc-protos</artifactId>
            <version>${project.version}</version>
        </dependency>
<<<<<<< HEAD

=======
        <!--GRPC-->
        <dependency>
            <groupId>io.grpc</groupId>
            <artifactId>grpc-netty-shaded</artifactId>
            <version>${grpc.version}</version>
        </dependency>
        <dependency>
            <groupId>io.grpc</groupId>
            <artifactId>grpc-protobuf</artifactId>
            <version>${grpc.version}</version>
        </dependency>
        <!--SHADED DEPENDENCIES-->
        <!--<dependency>-->
            <!--<groupId>com.salesforce.cantor</groupId>-->
            <!--<artifactId>cantor-grpc-client-dependencies</artifactId>-->
            <!--<version>${project.version}</version>-->
        <!--</dependency>-->
>>>>>>> 52bb9f32
        <!--TEST SCOPE-->
        <!--TESTNG -->
        <dependency>
            <groupId>org.testng</groupId>
            <artifactId>testng</artifactId>
            <version>${testng.version}</version>
            <scope>test</scope>
        </dependency>
    </dependencies>
</project>
<|MERGE_RESOLUTION|>--- conflicted
+++ resolved
@@ -29,18 +29,12 @@
     </properties>
 
     <dependencies>
-<<<<<<< HEAD
-=======
         <!--CANTOR BASE-->
->>>>>>> 52bb9f32
         <dependency>
             <groupId>com.salesforce.cantor</groupId>
             <artifactId>cantor-grpc-protos</artifactId>
             <version>${project.version}</version>
         </dependency>
-<<<<<<< HEAD
-
-=======
         <!--GRPC-->
         <dependency>
             <groupId>io.grpc</groupId>
@@ -58,7 +52,6 @@
             <!--<artifactId>cantor-grpc-client-dependencies</artifactId>-->
             <!--<version>${project.version}</version>-->
         <!--</dependency>-->
->>>>>>> 52bb9f32
         <!--TEST SCOPE-->
         <!--TESTNG -->
         <dependency>
